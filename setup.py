--- conflicted
+++ resolved
@@ -1,279 +1,117 @@
-<<<<<<< HEAD
-import os
-import torch
-from pathlib import Path
-from setuptools import setup, find_packages
-from distutils.sysconfig import get_python_lib
-from torch.utils.cpp_extension import BuildExtension, CUDA_HOME, CUDAExtension
-
-os.environ["CC"] = "g++"
-os.environ["CXX"] = "g++"
-
-common_setup_kwargs = {
-    "version": "0.0.2",
-    "name": "autoawq",
-    "author": "Casper Hansen",
-    "license": "MIT",
-    "python_requires": ">=3.8.0",
-    "description": "AutoAWQ implements the AWQ algorithm for 4-bit quantization with a 2x speedup during inference.",
-    "long_description": (Path(__file__).parent / "README.md").read_text(encoding="UTF-8"),
-    "long_description_content_type": "text/markdown",
-    "url": "https://github.com/casper-hansen/AutoAWQ",
-    "keywords": ["awq", "autoawq", "quantization", "transformers"],
-    "platforms": ["linux", "windows"],
-    "classifiers": [
-        "Environment :: GPU :: NVIDIA CUDA :: 11.8",
-        "Environment :: GPU :: NVIDIA CUDA :: 12",
-        "License :: OSI Approved :: MIT License",
-        "Natural Language :: English",
-        "Programming Language :: Python :: 3.8",
-        "Programming Language :: Python :: 3.9",
-        "Programming Language :: Python :: 3.10",
-        "Programming Language :: Python :: 3.11",
-        "Programming Language :: C++",
-    ]
-}
-
-requirements = [
-    "torch>=2.0.0",
-    "transformers>=4.32.0",
-    "tokenizers>=0.12.1",
-    "accelerate",
-    "sentencepiece",
-    "lm_eval",
-    "texttable",
-    "toml",
-    "attributedict",
-    "protobuf",
-    "torchvision"
-]
-
-include_dirs = []
-
-conda_cuda_include_dir = os.path.join(get_python_lib(), "nvidia/cuda_runtime/include")
-if os.path.isdir(conda_cuda_include_dir):
-    include_dirs.append(conda_cuda_include_dir)
-
-def check_dependencies():
-    if CUDA_HOME is None:
-        raise RuntimeError(
-            f"Cannot find CUDA_HOME. CUDA must be available to build the package.")
-
-def get_compute_capabilities():
-    # Collect the compute capabilities of all available GPUs.
-    compute_capabilities = set()
-    for i in range(torch.cuda.device_count()):
-        major, minor = torch.cuda.get_device_capability(i)
-        if major < 8:
-            raise RuntimeError("GPUs with compute capability less than 8.0 are not supported.")
-        compute_capabilities.add(major * 10 + minor)
-
-    # figure out compute capability
-    # compute_capabilities = {80, 86, 89, 90}
-
-    capability_flags = []
-    for cap in compute_capabilities:
-        capability_flags += ["-gencode", f"arch=compute_{cap},code=sm_{cap}"]
-
-    return capability_flags
-
-check_dependencies()
-arch_flags = get_compute_capabilities()
-
-if os.name == "nt":
-    # Relaxed args on Windows
-    extra_compile_args={
-        "nvcc": arch_flags
-    }
-else:
-    extra_compile_args={
-        "cxx": ["-g", "-O3", "-fopenmp", "-lgomp", "-std=c++17"],
-        "nvcc": ["-O3", "-std=c++17"] + arch_flags
-    }
-
-extensions = [
-    CUDAExtension(
-        "awq_inference_engine",
-        [
-            "awq_cuda/pybind.cpp",
-            "awq_cuda/quantization/gemm_cuda_gen.cu",
-            "awq_cuda/layernorm/layernorm.cu",
-            "awq_cuda/position_embedding/pos_encoding_kernels.cu"
-        ], extra_compile_args=extra_compile_args
-    )
-]
-
-additional_setup_kwargs = {
-    "ext_modules": extensions,
-    "cmdclass": {'build_ext': BuildExtension}
-}
-
-common_setup_kwargs.update(additional_setup_kwargs)
-
-setup(
-    packages=find_packages(),
-    install_requires=requirements,
-    include_dirs=include_dirs,
-    **common_setup_kwargs
-)
-=======
-import os
-import torch
-from pathlib import Path
-from setuptools import setup, find_packages
-from distutils.sysconfig import get_python_lib
-from torch.utils.cpp_extension import BuildExtension, CUDA_HOME, CUDAExtension
-
-os.environ["CC"] = "g++"
-os.environ["CXX"] = "g++"
-
-common_setup_kwargs = {
-    "version": "0.1.1",
-    "name": "autoawq",
-    "author": "Casper Hansen",
-    "license": "MIT",
-    "python_requires": ">=3.8.0",
-    "description": "AutoAWQ implements the AWQ algorithm for 4-bit quantization with a 2x speedup during inference.",
-    "long_description": (Path(__file__).parent / "README.md").read_text(encoding="UTF-8"),
-    "long_description_content_type": "text/markdown",
-    "url": "https://github.com/casper-hansen/AutoAWQ",
-    "keywords": ["awq", "autoawq", "quantization", "transformers"],
-    "platforms": ["linux", "windows"],
-    "classifiers": [
-        "Environment :: GPU :: NVIDIA CUDA :: 11.8",
-        "Environment :: GPU :: NVIDIA CUDA :: 12",
-        "License :: OSI Approved :: MIT License",
-        "Natural Language :: English",
-        "Programming Language :: Python :: 3.8",
-        "Programming Language :: Python :: 3.9",
-        "Programming Language :: Python :: 3.10",
-        "Programming Language :: Python :: 3.11",
-        "Programming Language :: C++",
-    ]
-}
-
-requirements = [
-    "torch>=2.0.0",
-    "transformers>=4.32.0",
-    "tokenizers>=0.12.1",
-    "accelerate",
-    "sentencepiece",
-    "lm_eval",
-    "texttable",
-    "toml",
-    "attributedict",
-    "protobuf",
-    "torchvision",
-    "tabulate"
-]
-
-def get_include_dirs():
-    include_dirs = []
-
-    conda_cuda_include_dir = os.path.join(get_python_lib(), "nvidia/cuda_runtime/include")
-    if os.path.isdir(conda_cuda_include_dir):
-        include_dirs.append(conda_cuda_include_dir)
-    this_dir = os.path.dirname(os.path.abspath(__file__))
-    include_dirs.append(this_dir)
-
-    return include_dirs
-
-def get_generator_flag():
-    generator_flag = []
-    torch_dir = torch.__path__[0]
-    if os.path.exists(os.path.join(torch_dir, "include", "ATen", "CUDAGeneratorImpl.h")):
-        generator_flag = ["-DOLD_GENERATOR_PATH"]
-    
-    return generator_flag
-
-def check_dependencies():
-    if CUDA_HOME is None:
-        raise RuntimeError(
-            f"Cannot find CUDA_HOME. CUDA must be available to build the package.")
-
-def get_compute_capabilities():
-    # Collect the compute capabilities of all available GPUs.
-    compute_capabilities = set()
-    for i in range(torch.cuda.device_count()):
-        major, minor = torch.cuda.get_device_capability(i)
-        if major < 8:
-            raise RuntimeError("GPUs with compute capability less than 8.0 are not supported.")
-        compute_capabilities.add(major * 10 + minor)
-
-    capability_flags = []
-    for cap in compute_capabilities:
-        capability_flags += ["-gencode", f"arch=compute_{cap},code=sm_{cap}"]
-
-    return capability_flags
-
-check_dependencies()
-include_dirs = get_include_dirs()
-generator_flags = get_generator_flag()
-arch_flags = get_compute_capabilities()
-
-if os.name == "nt":
-    include_arch = os.getenv("INCLUDE_ARCH", "1") == "1"
-
-    # Relaxed args on Windows
-    if include_arch:
-        extra_compile_args={"nvcc": arch_flags}
-    else:
-        extra_compile_args={}
-else:
-    extra_compile_args={
-        "cxx": ["-g", "-O3", "-fopenmp", "-lgomp", "-std=c++17", "-DENABLE_BF16"],
-        "nvcc": [
-            "-O3", 
-            "-std=c++17",
-            "-DENABLE_BF16",
-            "-U__CUDA_NO_HALF_OPERATORS__",
-            "-U__CUDA_NO_HALF_CONVERSIONS__",
-            "-U__CUDA_NO_BFLOAT16_OPERATORS__",
-            "-U__CUDA_NO_BFLOAT16_CONVERSIONS__",
-            "-U__CUDA_NO_BFLOAT162_OPERATORS__",
-            "-U__CUDA_NO_BFLOAT162_CONVERSIONS__",
-            "--expt-relaxed-constexpr",
-            "--expt-extended-lambda",
-            "--use_fast_math",
-        ] + arch_flags + generator_flags
-    }
-
-extensions = [
-    CUDAExtension(
-        "awq_inference_engine",
-        [
-            "awq_cuda/pybind_awq.cpp",
-            "awq_cuda/quantization/gemm_cuda_gen.cu",
-            "awq_cuda/layernorm/layernorm.cu",
-            "awq_cuda/position_embedding/pos_encoding_kernels.cu",
-            "awq_cuda/quantization/gemv_cuda.cu"
-        ], extra_compile_args=extra_compile_args
-    )
-]
-
-if os.name != "nt":
-    extensions.append(
-        CUDAExtension(
-            "ft_inference_engine",
-            [
-                "awq_cuda/pybind_ft.cpp",
-                "awq_cuda/attention/ft_attention.cpp",
-                "awq_cuda/attention/decoder_masked_multihead_attention.cu"
-            ], extra_compile_args=extra_compile_args
-        )
-    )
-
-additional_setup_kwargs = {
-    "ext_modules": extensions,
-    "cmdclass": {'build_ext': BuildExtension}
-}
-
-common_setup_kwargs.update(additional_setup_kwargs)
-
-setup(
-    packages=find_packages(),
-    install_requires=requirements,
-    include_dirs=include_dirs,
-    **common_setup_kwargs
-)
->>>>>>> 5cf676a3
+import os
+import torch
+from pathlib import Path
+from setuptools import setup, find_packages
+from distutils.sysconfig import get_python_lib
+from torch.utils.cpp_extension import BuildExtension, CUDA_HOME, CUDAExtension
+
+os.environ["CC"] = "g++"
+os.environ["CXX"] = "g++"
+
+common_setup_kwargs = {
+    "version": "0.0.2",
+    "name": "autoawq",
+    "author": "Casper Hansen",
+    "license": "MIT",
+    "python_requires": ">=3.8.0",
+    "description": "AutoAWQ implements the AWQ algorithm for 4-bit quantization with a 2x speedup during inference.",
+    "long_description": (Path(__file__).parent / "README.md").read_text(encoding="UTF-8"),
+    "long_description_content_type": "text/markdown",
+    "url": "https://github.com/casper-hansen/AutoAWQ",
+    "keywords": ["awq", "autoawq", "quantization", "transformers"],
+    "platforms": ["linux", "windows"],
+    "classifiers": [
+        "Environment :: GPU :: NVIDIA CUDA :: 11.8",
+        "Environment :: GPU :: NVIDIA CUDA :: 12",
+        "License :: OSI Approved :: MIT License",
+        "Natural Language :: English",
+        "Programming Language :: Python :: 3.8",
+        "Programming Language :: Python :: 3.9",
+        "Programming Language :: Python :: 3.10",
+        "Programming Language :: Python :: 3.11",
+        "Programming Language :: C++",
+    ]
+}
+
+requirements = [
+    "torch>=2.0.0",
+    "transformers>=4.32.0",
+    "tokenizers>=0.12.1",
+    "accelerate",
+    "sentencepiece",
+    "lm_eval",
+    "texttable",
+    "toml",
+    "attributedict",
+    "protobuf",
+    "torchvision"
+]
+
+include_dirs = []
+
+conda_cuda_include_dir = os.path.join(get_python_lib(), "nvidia/cuda_runtime/include")
+if os.path.isdir(conda_cuda_include_dir):
+    include_dirs.append(conda_cuda_include_dir)
+
+def check_dependencies():
+    if CUDA_HOME is None:
+        raise RuntimeError(
+            f"Cannot find CUDA_HOME. CUDA must be available to build the package.")
+
+def get_compute_capabilities():
+    # Collect the compute capabilities of all available GPUs.
+    compute_capabilities = set()
+    for i in range(torch.cuda.device_count()):
+        major, minor = torch.cuda.get_device_capability(i)
+        if major < 8:
+            raise RuntimeError("GPUs with compute capability less than 8.0 are not supported.")
+        compute_capabilities.add(major * 10 + minor)
+
+    # figure out compute capability
+    # compute_capabilities = {80, 86, 89, 90}
+
+    capability_flags = []
+    for cap in compute_capabilities:
+        capability_flags += ["-gencode", f"arch=compute_{cap},code=sm_{cap}"]
+
+    return capability_flags
+
+check_dependencies()
+arch_flags = get_compute_capabilities()
+
+if os.name == "nt":
+    # Relaxed args on Windows
+    extra_compile_args={
+        "nvcc": arch_flags
+    }
+else:
+    extra_compile_args={
+        "cxx": ["-g", "-O3", "-fopenmp", "-lgomp", "-std=c++17"],
+        "nvcc": ["-O3", "-std=c++17"] + arch_flags
+    }
+
+extensions = [
+    CUDAExtension(
+        "awq_inference_engine",
+        [
+            "awq_cuda/pybind.cpp",
+            "awq_cuda/quantization/gemm_cuda_gen.cu",
+            "awq_cuda/layernorm/layernorm.cu",
+            "awq_cuda/position_embedding/pos_encoding_kernels.cu"
+        ], extra_compile_args=extra_compile_args
+    )
+]
+
+additional_setup_kwargs = {
+    "ext_modules": extensions,
+    "cmdclass": {'build_ext': BuildExtension}
+}
+
+common_setup_kwargs.update(additional_setup_kwargs)
+
+setup(
+    packages=find_packages(),
+    install_requires=requirements,
+    include_dirs=include_dirs,
+    **common_setup_kwargs
+)